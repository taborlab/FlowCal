--- conflicted
+++ resolved
@@ -96,14 +96,7 @@
 from matplotlib import pyplot as plt
 import numpy as np
 import pandas as pd
-<<<<<<< HEAD
 import openpyxl
-=======
-try:
-    import openpyxl
-except ImportError:
-    pass
->>>>>>> 63d8eeb3
 
 import FlowCal.io
 import FlowCal.plot
@@ -175,35 +168,22 @@
         try:
             read_excel_kwargs['engine'] = 'openpyxl'
             table = pd.read_excel(**read_excel_kwargs)
-        except ImportError as e:
-            if not('openpyxl' in str(e).lower()
-                   and 'missing' in str(e).lower()):
-                raise
-            else:
-                # pandas recognizes openpyxl but package is missing, try xlrd
-                read_excel_kwargs['engine'] = 'xlrd'
-                table = pd.read_excel(**read_excel_kwargs)
         except ValueError as e:
             if not('openpyxl' in str(e).lower()
                    and 'unknown' in str(e).lower()):
                 raise
             else:
                 # pandas does not recognize openpyxl (e.g. pandas
-                # version <= 0.25.0), try xlrd
+                # version < 0.25.0), try xlrd
                 read_excel_kwargs['engine'] = 'xlrd'
                 table = pd.read_excel(**read_excel_kwargs)
-        except Exception as e:
-            if 'openpyxl' in sys.modules \
-                    and isinstance(e, openpyxl.utils.exceptions \
-                                          .InvalidFileException):
-                # unsupported file type (e.g. .xls), try xlrd
-                #
-                # (note: openpyxl's InvalidFileException has been stable at
-                # that location since v2.2.0)
-                read_excel_kwargs['engine'] = 'xlrd'
-                table = pd.read_excel(**read_excel_kwargs)
-            else:
-                raise
+        except openpyxl.utils.exceptions.InvalidFileException:
+            # unsupported file type (e.g. .xls), try xlrd
+            #
+            # (note: openpyxl's InvalidFileException has been stable at that
+            # location since v2.2.0)
+            read_excel_kwargs['engine'] = 'xlrd'
+            table = pd.read_excel(**read_excel_kwargs)
     else:
         read_excel_kwargs['engine'] = engine
         table = pd.read_excel(**read_excel_kwargs)
