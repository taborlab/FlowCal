#!/usr/bin/python
import os
import os.path
import collections
import sys
sys.path.append('..')

import numpy
import scipy
from matplotlib import pyplot

from Tkinter import Tk
from tkFileDialog import askopenfilename

import fc.io
import fc.excel_io
import fc.gate
import fc.plot
import fc.transform
import fc.mef
import fc.stats

def main():
    # Launch dialog to select input file
    Tk().withdraw() # don't show main window
    input_form = askopenfilename(filetypes = [('Excel files', '*.xlsx')]) 
    if not input_form:
        print "Canelled."
        return

    # Get base directory
    basedir, input_file = os.path.split(input_form)
    input_filename, __ = os.path.splitext(input_file)

    # Generate plotting directories
    beads_plot_dir = "{}/{}".format(basedir, 'plot_beads')
    gated_plot_dir = "{}/{}".format(basedir, 'plot_gated')
    if not os.path.exists(beads_plot_dir):
        os.makedirs(beads_plot_dir)
    if not os.path.exists(gated_plot_dir):
        os.makedirs(gated_plot_dir)

    # Generate path of output file
<<<<<<< HEAD
    output_form = "{}/{}".format(basedir, 'output.xlsx')
=======
    output_form = "{}/{}".format(basedir, input_filename + '_output.xls')
>>>>>>> bcc9c2ff

    # Get beads files data from input form
    beads_info = fc.excel_io.import_rows(input_form, "beads")
    to_mef_all = {}

    print "\nProcessing beads..."
    for bi in beads_info:
        # Open file
        di = fc.io.TaborLabFCSData("{}/{}".format(basedir, bi['File Path']))
        print "{} ({} events).".format(str(di), di.shape[0])

        # Trim
        di = fc.gate.start_end(di, num_start=250, num_end=100)
        di = fc.gate.high_low(di, ['FSC-H', 'SSC-H'])
        # Density gate
        print "Running density gate (fraction = {:.2f})..."\
            .format(bi['Gate Fraction'])
        gated_di, gate_contour = fc.gate.density2d(data = di,
                                gate_fraction = float(bi['Gate Fraction']))
        # Plot
        pyplot.figure(figsize = (6,4))
        fc.plot.density_and_hist(di, gated_di, 
            density_channels = ['FSC-H', 'SSC-H'], 
            hist_channels = ['FL1-H'],
            gate_contour = gate_contour, 
            density_params = {'mode': 'scatter'}, 
            hist_params = {'div': 4, 'edgecolor': 'g'},
            savefig = '{}/density_hist_{}.png'.format(beads_plot_dir, di))

        # Process MEF values
        mef = []
        mef_channels = []
        if 'MEFL' in bi:
            mefl = bi['MEFL'].split(',')
            mefl = [int(e) if e.strip().isdigit() else numpy.nan for e in mefl]
            mef.append(mefl)
            mef_channels.append('FL1-H')
        mef = numpy.array(mef)
        # Obtain standard curve transformation
        print "\nCalculating standard curve..."
        to_mef = fc.mef.get_transform_fxn(gated_di, mef, 
                        cluster_method = bi['Clustering Method'], 
                        cluster_channels = ['FL1-H', 'FL2-H', 'FL3-H'],
                        mef_channels = mef_channels, verbose = True, 
                        plot = True, plot_dir = beads_plot_dir)

        # Save MEF transformation function
        to_mef_all[bi['File Path']] = to_mef

    # Process data files
    print "\nLoading data..."
    # Get beads files data from input form
    cells_info = fc.excel_io.import_rows(input_form, "cells")

    # Load data files
    data = []
    for ci in cells_info:
        di = fc.io.TaborLabFCSData("{}/{}".format(basedir, ci['File Path']))
        data.append(di)

        gain = di[:,'FL1-H'].channel_info[0]['pmt_voltage']
        print "{} ({} events, FL1-H gain = {}).".format(str(di), 
            di.shape[0], gain)

    # Basic gating/trimming
    ch_all = ['FSC-H', 'SSC-H', 'FL1-H', 'FL2-H', 'FL3-H']
    data_trimmed = [fc.gate.start_end(di, num_start=250, num_end=100)\
                                                         for di in data]
    data_trimmed = [fc.gate.high_low(di, ch_all) for di in data_trimmed]
    # Exponential transformation
    data_transf = [fc.transform.exponentiate(di, ['FSC-H', 'SSC-H']) \
                                                        for di in data_trimmed]

    # Transform to MEF
    print "\nPerforming MEF transformation..."
    data_mef = []
    for ci, di in zip(cells_info, data_transf):
        print "{}...".format(str(di))
        to_mef = to_mef_all[ci['Beads File Path']]
        data_mef.append(to_mef(di, 'FL1-H'))

    # Density gate
    print "\nRunning density gate on data files..."
    data_gated = []
    data_gated_contour = []
    for ci, di in zip(cells_info, data_mef):
        print "{} (gate fraction = {:.2f})...".format(str(di), 
                ci['Gate Fraction'])
        di_gated, gate_contour = fc.gate.density2d(data = di, bins_log = True,
                                        gate_fraction = ci['Gate Fraction'])
        data_gated.append(di_gated)
        data_gated_contour.append(gate_contour)

    # Plot
    print "\nPlotting density diagrams and histograms of data"
    for di, dig, dgc in zip(data_mef, data_gated, data_gated_contour):
        print "{}...".format(str(di))
        # Plot
        fc.plot.density_and_hist(di, gated_data = dig, figsize = (7,7),
            density_channels = ['FSC-H', 'SSC-H'], 
            hist_channels = ['FL1-H'], gate_contour = dgc, 
            density_params = {'mode': 'scatter', 'log': True}, 
            hist_params = {'div': 4, 'log': True, 'edgecolor': 'g',
                'xlabel': 'Molecules of Equivalent Fluorescein (MEFL)'},
            savefig = '{}/{}.png'.format(gated_plot_dir, str(di)))
        pyplot.close()

    # Export to output excel file
    print "\nWriting output file..."
    # Calculate statistics
    for ci, di, diug in zip(cells_info, data_gated, data):
        ci['Ungated Counts'] = diug.shape[0]
        ci['Gated Counts'] = di.shape[0]
        for channel in ['FL1-H']:
            ci[channel + ' Mean'] = fc.stats.mean(di, channel)
            ci[channel + ' Geom. Mean'] = fc.stats.gmean(di, channel)
            ci[channel + ' Median'] = fc.stats.median(di, channel)
            ci[channel + ' Mode'] = fc.stats.mode(di, channel)
            ci[channel + ' Std'] = fc.stats.std(di, channel)
            ci[channel + ' CV'] = fc.stats.CV(di, channel)
            ci[channel + ' IQR'] = fc.stats.iqr(di, channel)
            ci[channel + ' RCV'] = fc.stats.RCV(di, channel)
    # Convert stats
    headers = cells_info[0].keys()
    content = []
    for ci in cells_info:
        row = []
        for h in headers:
            row.append(ci[h])
        content.append(row)
    stats_ws = [headers] + content

    # Calculate histogram values
    beads_x = collections.OrderedDict()
    data_y = collections.OrderedDict()
    channels = ['FL1-H']
    for ci, di in zip(cells_info, data_gated):
        beads_id = ci['Beads File Path']
        #Calculate x values for a beads entry
        if beads_id not in beads_x:
            beads_x[beads_id] = []
            for channel in channels:
                r = di[:,channel].channel_info[0]['range']
                dr = (numpy.log10(r[1]) - numpy.log10(r[0]))/float(r[2] - 1)
                #Edges of channels
                bins = numpy.logspace(numpy.log10(r[0]) - dr/2., 
                                        numpy.log10(r[1]) + dr/2., 
                                        (r[2] + 1))
                #Middle of channel
                x_values = numpy.logspace(numpy.log10(r[0]), 
                                    numpy.log10(r[1]), 
                                    (r[2]))
                x_param = (channel,bins,x_values)
                beads_x[beads_id].append(x_param)
        else:
            x_param = beads_x[beads_id]
        # calculate y values for data
        data_id = ci['File Path']
        data_y[data_id] = []
        for channel, bins, x_values in beads_x[beads_id]:
            counts, values = numpy.histogram(di[:,channel],bins = bins)
            data_y[data_id].append((beads_id, channel, counts))
    # Format beads sheet
    beads_ws = []
    for beads_id, x_param in beads_x.items():
        for channel, bins, x_values in x_param:
            row = [beads_id,channel]
            for value in x_values:
                row.append(value)
            beads_ws.append(row)
    # Format Cells sheet
    hist_ws = []
    for data_id, y_values in data_y.items():
        for beads_id, channel, counts in y_values:
            row = [data_id, beads_id, channel]
            for value in counts:
                row.append(value)
            hist_ws.append(row)

    # Save output excel file
    fc.excel_io.export_workbook(output_form, {'Stats': stats_ws,'Hist x':beads_ws, 'Hist y':hist_ws})

    print "\nDone."
    raw_input("Press Enter to exit...")

if __name__ == "__main__":
    main()<|MERGE_RESOLUTION|>--- conflicted
+++ resolved
@@ -41,11 +41,7 @@
         os.makedirs(gated_plot_dir)
 
     # Generate path of output file
-<<<<<<< HEAD
-    output_form = "{}/{}".format(basedir, 'output.xlsx')
-=======
-    output_form = "{}/{}".format(basedir, input_filename + '_output.xls')
->>>>>>> bcc9c2ff
+    output_form = "{}/{}".format(basedir, input_filename + '_output.xlsx')
 
     # Get beads files data from input form
     beads_info = fc.excel_io.import_rows(input_form, "beads")
