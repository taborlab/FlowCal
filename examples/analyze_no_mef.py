#!/usr/bin/python
"""
FlowCal Python API example, without using calibration beads data.

This script is divided in two parts. Part one processes data from nine
cell samples and generates plots of each one. In addition, multi-color
compensation is performed on all samples using data from no-fluorophore and
single-fluorophore control samples (NFC and SFCs).

Part two exemplifies how to use the processed cell sample data with
FlowCal's plotting and statistics modules to produce interesting plots.

For details about the experiment, samples, and instrument used, please
consult readme.txt.

"""
import os
import os.path
import numpy as np
import matplotlib as mpl
import matplotlib.pyplot as plt
import FlowCal

###
# Definition of constants
###

# Names of the FCS files containing data from cell samples
samples_filenames = ['FCFiles/sample029.fcs',
                     'FCFiles/sample030.fcs',
                     'FCFiles/sample031.fcs',
                     'FCFiles/sample032.fcs',
                     'FCFiles/sample033.fcs',
                     'FCFiles/sample034.fcs',
                     'FCFiles/sample035.fcs',
                     'FCFiles/sample036.fcs',
                     'FCFiles/sample037.fcs']
nfc_sample_filename = 'FCFiles/controls/nfc/sample004.fcs'
sfc1_sample_filename = 'FCFiles/controls/sfc1/sample007.fcs'
sfc2_sample_filename = 'FCFiles/controls/sfc2/sample019.fcs'

# aTc concentration of each cell sample, in ng/mL.
atc = np.array([0, 0.5, 1, 1.5, 2, 3, 4, 7.5, 20])

# Plots will be generated after gating and transforming cell samples. These
# will be stored in the following folder.
samples_plot_dir = 'plot_samples'

if __name__ == "__main__":

    # Check that plot directory exists, create if it does not.
    if not os.path.exists(samples_plot_dir):
        os.makedirs(samples_plot_dir)

    ###
    # Part 1: Processing cell sample data
    ###
    print("\nProcessing cell samples...")

    # We will use the list ``samples`` to store processed, transformed flow
    # cytometry data of each sample.
    samples = []

    # Iterate over cell sample filenames
    for sample_id, sample_filename in enumerate(samples_filenames):

        # Load flow cytometry data from the corresponding FCS file.
        # ``FlowCal.io.FCSData(filename)`` returns an object that represents
        # flow cytometry data loaded from file ``filename``.
        print("\nLoading file \"{}\"...".format(sample_filename))
        sample = FlowCal.io.FCSData(sample_filename)
        
        # Data loaded from an FCS file is in "Channel Units", the raw numbers
        # reported from the instrument's detectors. The FCS file also contains
        # information to convert these into Relative Fluorescence Intensity
        # (RFI) values, commonly referred to as arbitrary fluorescence units
        # (a.u.). The function ``FlowCal.transform.to_rfi()`` performs this
        # conversion.
        print("Performing data transformation...")
        sample = FlowCal.transform.to_rfi(sample)

        # Gating

        # Gating is the process of removing measurements of irrelevant
        # particles while retaining only the population of interest.
        print("Performing gating...")

        # ``FlowCal.gate.start_end()`` removes the first and last few events.
        # Transients in fluidics can make these events slightly different from
        # the rest. This may not be necessary in all instruments.
        sample_gated = FlowCal.gate.start_end(sample,
                                              num_start=250,
                                              num_end=100)

        # ``FlowCal.gate.high_low()`` removes events outside a range specified
        # by a ``low`` and a ``high`` value. If these are not specified (as
        # shown below), the function removes events outside the channel's range
        # of detection.
        # Detectors in a flow cytometer have a finite range of detection. If the
        # fluorescence of a particle is higher than the upper limit of this
        # range, the instrument will incorrectly record it with a value equal to
        # this limit. The same happens for fluorescence values lower than the
        # lower limit of detection. These saturated events should be removed,
        # otherwise statistics may be calculated incorrectly.
        # Note that this might not be necessary with newer instruments that
        # record data as floating-point numbers (and in fact it might eliminate
        # negative events). To see the data type stored in your FCS files, run
        # the following instruction: ``print sample_gated.data_type``.
        # We will remove saturated events in the forward/side scatter channels,
        # and in the fluorescence channel FL1.
        sample_gated = FlowCal.gate.high_low(sample_gated,
                                             channels=['FSC','SSC','FL1','FL2'])

        # ``FlowCal.gate.density2d()`` preserves only the densest population as
        # seen in a 2D density diagram of two channels. This helps remove
        # particle aggregations and other sparse populations that are not of
        # interest (i.e. debris).
        # We use the forward and side scatter channels and preserve 85% of the
        # events. Finally, setting ``full_output=True`` instructs the function
        # to return additional outputs in the form of a named tuple.
        # ``gate_contour`` is a curve surrounding the gated region, which we
        # will use for plotting later.
        density_gate_output = FlowCal.gate.density2d(
            data=sample_gated,
            channels=['FSC','SSC'],
            gate_fraction=0.85,
            full_output=True)
        sample_gated = density_gate_output.gated_data
        gate_contour = density_gate_output.contour

        # Plot forward/side scatter 2D density plot and 1D fluorescence
        # histograms
        print("Plotting density plot and histogram...")

        # Parameters for the forward/side scatter density plot
        density_params = {}
        # We use the "scatter" mode, in which individual particles will be
        # plotted individually as in a scatter plot, but with a color
        # proportional to the particle density around.
        density_params['mode'] = 'scatter'

        # Parameters for the fluorescence histograms
        hist_params = [{}, {}]
        hist_params[0]['xlabel'] = 'FL1 Fluorescence (a.u.)'
        hist_params[1]['xlabel'] = 'FL2 Fluorescence (a.u.)'

        # Plot filename
        # The figure can be saved in any format supported by matplotlib (svg,
        # jpg, etc.) by just changing the extension.
        plot_filename = '{}/density_hist_{}.png'.format(
            samples_plot_dir,
            'S{:03}'.format(sample_id + 1))

        # Plot and save
        # The function ``FlowCal.plot.density_and_hist()`` plots a combined
        # figure with a 2D density plot at the top and an arbitrary number of
        # 1D histograms below. In this case, we will plot the forward/side
        # scatter channels in the density plot and a histogram of the
        # fluorescence channel FL1 below.
        # Note that we are providing data both before (``sample``) and after
        # (``sample_gated``) gating. The 1D histogram will display the ungated
        # dataset with transparency and the gated dataset in front with a solid
        # color. In addition, we are providing ``gate_contour`` from the
        # density gating step, which will be displayed in the density diagram.
        # This will result in a convenient representation of the data both
        # before and after gating.
        FlowCal.plot.density_and_hist(
            sample,
            sample_gated,
            density_channels=['FSC','SSC'],
            hist_channels=['FL1','FL2'],
            gate_contour=gate_contour,
            density_params=density_params,
            hist_params=hist_params,
            savefig=plot_filename)

        # Save cell sample object
        samples.append(sample_gated)

    # Now, process the nfc and sfc control samples
    print("\nProcessing control samples...")

    # Load, transform, and gate control samples
    print("Loading file \"{}\"...".format(nfc_sample_filename))
    nfc_sample = FlowCal.io.FCSData(nfc_sample_filename)
    print("Loading file \"{}\"...".format(sfc1_sample_filename))
    sfc1_sample = FlowCal.io.FCSData(sfc1_sample_filename)
    print("Loading file \"{}\"...".format(sfc2_sample_filename))
    sfc2_sample = FlowCal.io.FCSData(sfc2_sample_filename)

    print("Performing data transformation...")
    nfc_sample = FlowCal.transform.to_rfi(nfc_sample)
    sfc1_sample = FlowCal.transform.to_rfi(sfc1_sample)
    sfc2_sample = FlowCal.transform.to_rfi(sfc2_sample)

    print("Performing gating...")
    nfc_sample_gated = FlowCal.gate.start_end(nfc_sample,
                                              num_start=250,
                                              num_end=100)
    sfc1_sample_gated = FlowCal.gate.start_end(sfc1_sample,
                                               num_start=250,
                                               num_end=100)
    sfc2_sample_gated = FlowCal.gate.start_end(sfc2_sample,
                                               num_start=250,
                                               num_end=100)

    nfc_sample_gated = FlowCal.gate.high_low(nfc_sample_gated,
                                             channels=['FSC','SSC','FL1','FL2'])
    sfc1_sample_gated = FlowCal.gate.high_low(sfc1_sample_gated,
                                              channels=['FSC','SSC','FL1','FL2'])
    sfc2_sample_gated = FlowCal.gate.high_low(sfc2_sample_gated,
                                              channels=['FSC','SSC','FL1','FL2'])

    print("Plotting density plot and histogram...")
    density_gate_output = FlowCal.gate.density2d(
        data=nfc_sample_gated,
        channels=['FSC','SSC'],
        gate_fraction=0.85,
        full_output=True)
    nfc_sample_gated = density_gate_output.gated_data
    nfc_gate_contour = density_gate_output.contour

    density_gate_output = FlowCal.gate.density2d(
        data=sfc1_sample_gated,
        channels=['FSC','SSC'],
        gate_fraction=0.85,
        full_output=True)
    sfc1_sample_gated = density_gate_output.gated_data
    sfc1_gate_contour = density_gate_output.contour

    density_gate_output = FlowCal.gate.density2d(
        data=sfc2_sample_gated,
        channels=['FSC','SSC'],
        gate_fraction=0.85,
        full_output=True)
    sfc2_sample_gated = density_gate_output.gated_data
    sfc2_gate_contour = density_gate_output.contour

    # Plot and save
    nfc_plot_filename = '{}/density_hist_nfc.png'.format(samples_plot_dir)
    sfc1_plot_filename = '{}/density_hist_sfc1.png'.format(samples_plot_dir)
    sfc2_plot_filename = '{}/density_hist_sfc2.png'.format(samples_plot_dir)

    FlowCal.plot.density_and_hist(
        nfc_sample,
        nfc_sample_gated,
        density_channels=['FSC','SSC'],
        hist_channels=['FL1','FL2'],
        gate_contour=nfc_gate_contour,
        density_params=density_params,
        hist_params=hist_params,
        savefig=nfc_plot_filename)
    FlowCal.plot.density_and_hist(
        sfc1_sample,
        sfc1_sample_gated,
        density_channels=['FSC','SSC'],
        hist_channels=['FL1','FL2'],
        gate_contour=sfc1_gate_contour,
        density_params=density_params,
        hist_params=hist_params,
        savefig=sfc1_plot_filename)
    FlowCal.plot.density_and_hist(
        sfc2_sample,
        sfc2_sample_gated,
        density_channels=['FSC','SSC'],
        hist_channels=['FL1','FL2'],
        gate_contour=sfc2_gate_contour,
        density_params=density_params,
        hist_params=hist_params,
        savefig=sfc2_plot_filename)

    # Perform multi-color compensation
    # ``FlowCal.compensate.get_transform_fxn()`` generates a transformation
    # function that performs multi-color compensation on a specified set of
    # channels in order to remove fluorophore bleedthrough.
    # This function requires data from single-fluorophore controls (SFCs), one
    # per channel to compensate, each from cells containing only one
    # fluorophore. This function can optionally use data from a no-fluorophore
    # control (NFC).
    print("\nPerforming multi-color compensation...")
    compensation_fxn = FlowCal.compensate.get_transform_fxn(
        nfc_sample=nfc_sample_gated,
        sfc_samples=[sfc1_sample_gated, sfc2_sample_gated],
        comp_channels=['FL1', 'FL2'],
    )
    # Compensate all samples
    samples_compensated = [compensation_fxn(s, ['FL1', 'FL2']) for s in samples]
    nfc_sample_compensated = compensation_fxn(nfc_sample_gated, ['FL1', 'FL2'])
    sfc1_sample_compensated = compensation_fxn(sfc1_sample_gated, ['FL1', 'FL2'])
    sfc2_sample_compensated = compensation_fxn(sfc2_sample_gated, ['FL1', 'FL2'])

    ###
    # Part 3: Examples on how to use processed cell sample data
    ###
    # We now show how to generate plots using the processed flow cytometry
    # data we just obtained.
    print("\nGenerating plots...")

    # Plot 1: Histogram of all samples
    #
    # Here, we plot the fluorescence histograms of all ten samples in the same
    # figure using ``FlowCal.plot.hist1d``. Note how this function can be used
    # in the context of accessory matplotlib functions to modify the axes
    # limits and labels and to add a legend, among other things.

<<<<<<< HEAD
    # Color each histogram according to its corresponding aTc concentration.
    # Use a perceptually uniform colormap (cividis), and transition among
    # colors using a logarithmic normalization, which comports with the
    # logarithmically spaced aTc concentrations.
    cmap = mpl.cm.get_cmap('cividis')
    norm = mpl.colors.LogNorm(vmin=1e0, vmax=20)
    colors = [cmap(norm(atc_i)) if atc_i > 0 else cmap(0.0)
              for atc_i in atc]
=======
    # Color each histogram according to its DAPG concentration. Linearize the
    # color transitions using a logarithmic normalization to match the
    # logarithmic spacing of the DAPG concentrations. (Concentrations are also
    # augmented slightly to move the 0.0 concentration into the log
    # normalization range.)
    cmap = mpl.cm.get_cmap('gray_r')
    norm = mpl.colors.LogNorm(vmin=1e0, vmax=3500.)
    colors = [cmap(norm(dapg_i+4.)) for dapg_i in dapg]
>>>>>>> d10e120f

    plt.figure(figsize=(6, 5.5))
    plt.subplot(2, 1, 1)
    FlowCal.plot.hist1d(samples,
                        channel='FL1',
                        histtype='step',
                        bins=128,
                        edgecolor=colors)
    plt.ylim((0,2500))
    plt.xlim((0,5e3))
    plt.xlabel('FL1 Fluorescence (a.u.)')
    plt.legend(['{:.1f} ng/mL aTc'.format(i) for i in atc],
               loc='upper left',
               fontsize='small')

    plt.subplot(2, 1, 2)
    FlowCal.plot.hist1d(samples,
                        channel='FL2',
                        histtype='step',
                        bins=128,
                        edgecolor=colors)
    plt.ylim((0,2500))
    plt.xlim((0,5e3))
    plt.xlabel('FL2 Fluorescence (a.u.)')
    plt.legend(['{:.1f} ng/mL aTc'.format(i) for i in atc],
               loc='upper left',
               fontsize='small')

    plt.tight_layout()
    plt.savefig('histograms.png', dpi=200)
    plt.close()

    # Plot 2: Dose response curve
    #
    # Here, we illustrate how to obtain statistics from the fluorescence of
    # each sample and how to use them in a plot. The stats module contains
    # functions to calculate different statistics such as mean, median, and
    # standard deviation. In this example, we calculate the mean from channel
    # FL1 of each sample and plot them against the corresponding aTc
    # concentrations.

    # Because some of our control samples were measured at a different cytometer
    # gain setting and we aren't using MEF calibration here, we will use the 0
    # and 20 ng/mL aTc concentration samples instead.
    samples_fl1 = [FlowCal.stats.mean(s, channels='FL1') for s in samples]
    samples_fl2 = [FlowCal.stats.mean(s, channels='FL2') for s in samples]
    # No fluorescence control (NFC) will give the minimum fluorescence level in
    # both channels. Single fluorescence controls (SFCs) containing sfGFP or
    # mCherry only will give the maximum levels in channels FL1 and FL2.
    min_fl1 = FlowCal.stats.mean(nfc_sample_gated, channels='FL1')
    max_fl1 = FlowCal.stats.mean(sfc1_sample_gated, channels='FL1')
    min_fl2 = FlowCal.stats.mean(nfc_sample_gated, channels='FL2')
    max_fl2 = FlowCal.stats.mean(sfc2_sample_gated, channels='FL2')

    plt.figure(figsize=(6,3))

    plt.subplot(1, 2, 1)
    plt.plot(atc,
             samples_fl1,
             marker='o',
             color='tab:green')
    plt.axhline(min_fl1,
                color='gray',
                linestyle='--',
                zorder=-1)
    plt.text(s='Min', x=3e1, y=1.4e1, ha='left', va='bottom', color='gray')
    plt.axhline(max_fl1,
                color='gray',
                linestyle='--',
                zorder=-1)
    plt.text(s='Max', x=-0.8, y=3.3e2, ha='left', va='top', color='gray')
    plt.yscale('log')
    plt.ylim((5e0, 5e2))
    plt.xscale('symlog')
    plt.xlim((-1e0, 1e2))
    plt.xlabel('aTc Concentration (ng/mL)')
    plt.ylabel('FL1 Fluorescence (a.u.)')

    plt.subplot(1, 2, 2)
    plt.plot(atc,
             samples_fl2,
             marker='o',
             color='tab:orange')
    plt.axhline(min_fl2,
                color='gray',
                linestyle='--',
                zorder=-1)
    plt.text(s='Min', x=3e1, y=0.9e1, ha='left', va='bottom', color='gray')
    plt.axhline(max_fl2,
                color='gray',
                linestyle='--',
                zorder=-1)
    plt.text(s='Max', x=-0.8, y=5e2, ha='left', va='top', color='gray')
    plt.yscale('log')
    plt.ylim((4e0, 1.5e3))
    plt.xscale('symlog')
    plt.xlim((-1e0, 1e2))
    plt.xlabel('aTc Concentration (ng/mL)')
    plt.ylabel('FL2 Fluorescence (a.u.)')

    plt.tight_layout()
    plt.savefig('dose_response.png', dpi=200)
    plt.close()

    # Plot 3: Dose response violin plot
    #
    # Here, we use a violin plot to show the fluorescence of (almost) all
    # cells as a function of aTc. (The `upper_trim_fraction` and
    # `lower_trim_fraction` parameters eliminate the top and bottom 1% of
    # cells from each violin for aesthetic reasons. The summary statistic,
    # which is illustrated as a horizontal line atop each violin, is
    # calculated before cells are removed, though.) We set `yscale` to 'log'
    # because the cytometer used to collect this data produces positive
    # integer data (as opposed to floating-point data, which can sometimes be
    # negative), so the added complexity of a logicle y-scale (which is the
    # default) is not necessary.
    plt.figure(figsize=(8, 3.5))
    
    plt.subplot(1, 2, 1)
    FlowCal.plot.violin_dose_response(
        data=samples,
        channel='FL1',
        positions=atc,
        min_data=nfc_sample_gated,
        max_data=sfc1_sample_gated,
        violin_kwargs={'facecolor':'tab:green',
                       'edgecolor':'black'},
        violin_width_to_span_fraction=0.075,
        xscale='log',
        yscale='log',
        ylim=(1e0,1e3))
    plt.xlabel('aTc Concentration (ng/mL)')
    plt.ylabel('FL1 Fluorescence (a.u.)')
    
    plt.subplot(1, 2, 2)
    FlowCal.plot.violin_dose_response(
        data=samples,
        channel='FL2',
        positions=atc,
        min_data=nfc_sample_gated,
        max_data=sfc2_sample_gated,
        violin_kwargs={'facecolor':'tab:orange',
                       'edgecolor':'black'},
        violin_width_to_span_fraction=0.075,
        xscale='log',
        yscale='log',
        ylim=(1e0,2e3))
    plt.xlabel('aTc Concentration (ng/mL)')
    plt.ylabel('FL2 Fluorescence (a.u.)')

    plt.tight_layout()
    plt.savefig('dose_response_violin.png', dpi=200)
    plt.close()

    # Plot 4: Dose response violin plot of compensated data
    #
    # Here, we repeat the previous violin plot but using compensated data.
    # y axis will now be plotted in ``logicle`` scale since histograms will
    # be centered around zero due to compensation.
    plt.figure(figsize=(8, 3.5))

    plt.subplot(1, 2, 1)
    FlowCal.plot.violin_dose_response(
        data=samples_compensated,
        channel='FL1',
        positions=atc,
        min_data=nfc_sample_compensated,
        max_data=sfc1_sample_compensated,
        xlabel='aTc Concentration (ng/mL)',
        xscale='log',
        yscale='logicle',
        ylim=(-3e1, 1e3),
        violin_width=0.12,
        violin_kwargs={'facecolor': 'tab:green',
                       'edgecolor':'black'},
        draw_model_kwargs={'color':'gray',
                           'linewidth':3,
                           'zorder':-1,
                           'solid_capstyle':'butt'},
        )
    plt.ylabel('FL1 Fluorescence (MEFL)')

    plt.subplot(1, 2, 2)
    FlowCal.plot.violin_dose_response(
        data=samples_compensated,
        channel='FL2',
        positions=atc,
        min_data=nfc_sample_compensated,
        max_data=sfc2_sample_compensated,
        xlabel='aTc Concentration (ng/mL)',
        xscale='log',
        yscale='logicle',
        ylim=(-3e1, 2e3),
        violin_width=0.12,
        violin_kwargs={'facecolor': 'tab:orange',
                       'edgecolor':'black'},
        draw_model_kwargs={'color':'gray',
                           'linewidth':3,
                           'zorder':-1,
                           'solid_capstyle':'butt'},
        )
    plt.ylabel('FL2 Fluorescence (MEPE)')

    plt.tight_layout()
    plt.savefig('dose_response_violin_compensated.png', dpi=200)
    plt.close()

    print("\nDone.")<|MERGE_RESOLUTION|>--- conflicted
+++ resolved
@@ -303,33 +303,12 @@
     # in the context of accessory matplotlib functions to modify the axes
     # limits and labels and to add a legend, among other things.
 
-<<<<<<< HEAD
-    # Color each histogram according to its corresponding aTc concentration.
-    # Use a perceptually uniform colormap (cividis), and transition among
-    # colors using a logarithmic normalization, which comports with the
-    # logarithmically spaced aTc concentrations.
-    cmap = mpl.cm.get_cmap('cividis')
-    norm = mpl.colors.LogNorm(vmin=1e0, vmax=20)
-    colors = [cmap(norm(atc_i)) if atc_i > 0 else cmap(0.0)
-              for atc_i in atc]
-=======
-    # Color each histogram according to its DAPG concentration. Linearize the
-    # color transitions using a logarithmic normalization to match the
-    # logarithmic spacing of the DAPG concentrations. (Concentrations are also
-    # augmented slightly to move the 0.0 concentration into the log
-    # normalization range.)
-    cmap = mpl.cm.get_cmap('gray_r')
-    norm = mpl.colors.LogNorm(vmin=1e0, vmax=3500.)
-    colors = [cmap(norm(dapg_i+4.)) for dapg_i in dapg]
->>>>>>> d10e120f
-
     plt.figure(figsize=(6, 5.5))
     plt.subplot(2, 1, 1)
     FlowCal.plot.hist1d(samples,
                         channel='FL1',
                         histtype='step',
-                        bins=128,
-                        edgecolor=colors)
+                        bins=128)
     plt.ylim((0,2500))
     plt.xlim((0,5e3))
     plt.xlabel('FL1 Fluorescence (a.u.)')
@@ -341,8 +320,7 @@
     FlowCal.plot.hist1d(samples,
                         channel='FL2',
                         histtype='step',
-                        bins=128,
-                        edgecolor=colors)
+                        bins=128)
     plt.ylim((0,2500))
     plt.xlim((0,5e3))
     plt.xlabel('FL2 Fluorescence (a.u.)')
@@ -502,7 +480,7 @@
                            'zorder':-1,
                            'solid_capstyle':'butt'},
         )
-    plt.ylabel('FL1 Fluorescence (MEFL)')
+    plt.ylabel('FL1 Fluorescence (a.u.)')
 
     plt.subplot(1, 2, 2)
     FlowCal.plot.violin_dose_response(
@@ -523,7 +501,7 @@
                            'zorder':-1,
                            'solid_capstyle':'butt'},
         )
-    plt.ylabel('FL2 Fluorescence (MEPE)')
+    plt.ylabel('FL2 Fluorescence (a.u.)')
 
     plt.tight_layout()
     plt.savefig('dose_response_violin_compensated.png', dpi=200)
