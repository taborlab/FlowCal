#!/usr/bin/python
import os
import os.path

import numpy as np
import scipy
import matplotlib.pyplot as plt

import fc

# Directories
directory = 'FCFiles'
beads_plot_dir = 'plot_beads'
gated_plot_dir = 'plot_gated'

# Plot options
plot_gated = True

# Files
beads_file = 'data_006.fcs'
data_files = ['data_{:03d}.fcs'.format(i) for i in range(1,6)]

# Channels
sc_channels = ['FSC', 'SSC']
fl_channels = ['FL1', 'FL2', 'FL3']
# Colors for histograms
cm = fc.plot.load_colormap('spectral', 3)
hist_colors = dict(zip(fl_channels, cm[::-1]))

# MEF channels
mef_channels = ['FL1']
# MEF type used per channel
mef_names = {'FL1': 'Molecules of Equivalent Fluorescein, MEFL',
            }
# MEF bead values
mef_values = {'FL1': [np.nan, 792, 2079, 6588, 16471, 
                                                    47497, 137049, 271647],
             }

if __name__ == "__main__":
    # Check that directories exists, create if it doesn't.
    if not os.path.exists(beads_plot_dir):
        os.makedirs(beads_plot_dir)
    if not os.path.exists(gated_plot_dir):
        os.makedirs(gated_plot_dir)

    # Process beads data
    print "\nProcessing beads..."
    beads_data = fc.io.FCSData('{}/{}'.format(directory, beads_file))
    print "Beads file contains {} events.".format(beads_data.shape[0])
    # Trim
    beads_data = fc.gate.start_end(beads_data, num_start=250, num_end=100)
    beads_data = fc.gate.high_low(beads_data, sc_channels)
    # Density gate
    print "\nRunning density gate on beads data..."
    gated_beads_data, gate_contour = fc.gate.density2d(data = beads_data,
                                                    channels = sc_channels,
                                                    gate_fraction = 0.3)
    # Plot
    plt.figure(figsize = (6,4))
    fc.plot.density_and_hist(beads_data, gated_beads_data, 
        density_channels = sc_channels,
        hist_channels = fl_channels,
        gate_contour = gate_contour, 
        density_params = {'mode': 'scatter'}, 
        hist_params = {'ylim': (0, 1000), 'div': 4},
        savefig = '{}/density_hist_{}.png'.format(beads_plot_dir, beads_file))
<<<<<<< HEAD
    plt.close()
    gc.collect()
=======
    pyplot.close()
>>>>>>> 3719c17c

    # Obtain standard curve transformation
    print "\nCalculating standard curve..."
    peaks_mef = np.array([mef_values[chi] for chi in mef_channels])
    to_mef = fc.mef.get_transform_fxn(gated_beads_data, peaks_mef, 
                    cluster_method = 'gmm', 
                    cluster_channels = fl_channels,
                    mef_channels = mef_channels, verbose = True, 
                    plot = True, plot_dir = beads_plot_dir)


    # Process data files
    print "\nLoading data..."
    data = []
    for df in data_files:
        di = fc.io.FCSData('{}/{}'.format(directory, df))
        data.append(di)

        gain = di[:,'FL1'].channel_info[0]['pmt_voltage']
        print "{} ({} events, FL1 gain = {}).".format(str(di), 
            di.shape[0], gain)

    # Basic gating/trimming
    data = [fc.gate.start_end(di, num_start=250, num_end=100) for di in data]
    data = [fc.gate.high_low(di, sc_channels) for di in data]
    # Gating of fluorescence channels
    data = [fc.gate.high_low(di, mef_channels) for di in data]
    # Exponential transformation
    data_transf = [fc.transform.exponentiate(di, sc_channels) for di in data]

    # Transform to MEF
    print "\nTransforming to MEF..."
    data_transf = [to_mef(di, mef_channels) for di in data_transf]

    # Density gate
    print "\nRunning density gate on data files..."
    data_gated = []
    data_gated_contour = []
    for di in data_transf:
        print "{}...".format(str(di))
        di_gated, gate_contour = fc.gate.density2d(data = di,
                                            channels = sc_channels,
                                            gate_fraction = 0.2)
        data_gated.append(di_gated)
        data_gated_contour.append(gate_contour)

    # Plot
    xlabels = [mef_names[chi] for chi in mef_channels]
    if plot_gated:
        print "\nPlotting density diagrams and histograms of data"
        for di, dig, dgc in zip(data_transf, data_gated, data_gated_contour):
            print "{}...".format(str(di))
            # Create histogram parameters
            hist_params = []
            for chi in mef_channels:
                param = {}
                param['div'] = 4
                param['facecolor'] = hist_colors[chi]
                param['xlabel'] = mef_names[chi]
                param['log'] = True
                hist_params.append(param)
            # Plot
            fc.plot.density_and_hist(di, gated_data = dig, figsize = (7,7),
                density_channels = sc_channels,
                hist_channels = mef_channels, gate_contour = dgc, 
                density_params = {'mode': 'scatter', 'log': True}, 
                hist_params = hist_params,
                savefig = '{}/{}.png'.format(gated_plot_dir, str(di)))
<<<<<<< HEAD
            plt.close()
            gc.collect()
=======
            pyplot.close()
>>>>>>> 3719c17c

    # Generate bar plot
    print "\nGenerating bar plot..."

    labels = ['Sample {}'.format(i + 1) for i in range(len(data))]
    fc.plot.hist_and_bar(data_gated, channel = 'FL1', labels = labels,
        hist_params = {'log': True, 'div': 4,
                'xlabel': 'MEFL', 'ylim': (0, 400)},
        bar_params = {'ylabel': 'MEFL', 'ylim': (0, 40000)},
        bar_stats_func = np.median, savefig = 'hist_bar.png')

    print "\nDone."<|MERGE_RESOLUTION|>--- conflicted
+++ resolved
@@ -65,12 +65,7 @@
         density_params = {'mode': 'scatter'}, 
         hist_params = {'ylim': (0, 1000), 'div': 4},
         savefig = '{}/density_hist_{}.png'.format(beads_plot_dir, beads_file))
-<<<<<<< HEAD
     plt.close()
-    gc.collect()
-=======
-    pyplot.close()
->>>>>>> 3719c17c
 
     # Obtain standard curve transformation
     print "\nCalculating standard curve..."
@@ -139,12 +134,7 @@
                 density_params = {'mode': 'scatter', 'log': True}, 
                 hist_params = hist_params,
                 savefig = '{}/{}.png'.format(gated_plot_dir, str(di)))
-<<<<<<< HEAD
             plt.close()
-            gc.collect()
-=======
-            pyplot.close()
->>>>>>> 3719c17c
 
     # Generate bar plot
     print "\nGenerating bar plot..."
