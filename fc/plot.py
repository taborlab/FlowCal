#!/usr/bin/python
#
# plot.py - Module containing plotting functions for flow cytometry data sets.
#
# Author: Sebastian M. Castillo-Hair (smc9@rice.edu)
<<<<<<< HEAD
#         John T. Sexton (john.t.sexton@rice.edu)
# Date: 10/16/2015
=======
# Date: 10/19/2015
>>>>>>> d23ec66f
#
# Requires:
#   * numpy
#   * matplotlib
#   * scipy

import numpy as np
import scipy.ndimage.filters
import matplotlib
import matplotlib.pyplot as plt
from mpl_toolkits.mplot3d import Axes3D
from matplotlib.font_manager import FontProperties

# Use default colors from palettable if available
try:
    import palettable
except ImportError, e:
    cmap_default = plt.get_cmap(matplotlib.rcParams['image.cmap'])
else:
    cmap_default = palettable.colorbrewer.diverging.Spectral_8_r.mpl_colormap
    matplotlib.rcParams['axes.color_cycle'] = palettable.colorbrewer\
        .qualitative.Paired_12.mpl_colors[1::2]

matplotlib.rcParams['savefig.dpi'] = 250

##############################################################################
# SIMPLE PLOTS
##############################################################################
#
# The following functions produce simple plots independently of any other 
# function.
#
##############################################################################

def hist1d(data_list,
           channel = 0,
           log = False,
           div = 1,
           bins = None,
           legend = False,
           legend_loc = 'best',
           legend_fontsize = 'medium',
           xlabel = None,
           ylabel = None,
           xlim = None,
           ylim = None,
           title = None,
           histtype = 'stepfilled',
           savefig = None,
           **kwargs):

    '''Plot 1D histogram of a list of data objects

    data_list  - a NxD FCSData object or numpy array, or a list of them.
    channel    - channel to use on the data objects.
    log        - whether the x axis should be in log units.
    div        - number to divide the default number of bins. Ignored if bins 
                argument is not None.
    bins       - bins argument to plt.hist.
    legend     - whether to include a legend.
    legend_loc - location of the legend to include.
    xlabel     - Label to use on the x axis
    ylabel     - Label to use on the y axis
    xlim       - Limits for the x axis
    ylim       - Limits for the y axis
    title      - Title for the plot
    histtype   - histogram type
    savefig    - if not None, it specifies the name of the file to save the 
                figure to.
    **kwargs   - passed directly to matploblib's hist. 'edgecolor', 
                'facecolor', 'linestyle', and 'label' can be specified as a 
                lists, with an element for each data object.
    '''    

    # Convert to list if necessary
    if not isinstance(data_list, list):
        data_list = [data_list]
        if 'edgecolor' in kwargs:
            kwargs['edgecolor'] = [kwargs['edgecolor']]
        if 'facecolor' in kwargs:
            kwargs['facecolor'] = [kwargs['facecolor']]
        if 'linestyle' in kwargs:
            kwargs['linestyle'] = [kwargs['linestyle']]
        if 'label' in kwargs:
            kwargs['label'] = [kwargs['label']]

    # Default colors
    if histtype == 'stepfilled' and 'facecolor' not in kwargs:
        kwargs['facecolor'] = [cmap_default(i)\
                                for i in np.linspace(0, 1, len(data_list))]
    elif histtype == 'step' and 'edgecolor' not in kwargs:
        kwargs['edgecolor'] = [cmap_default(i)\
                                for i in np.linspace(0, 1, len(data_list))]

    # Iterate through data_list
    for i, data in enumerate(data_list):
        # Extract channel
        y = data[:, channel]
        # If bins are not specified, get bins from FCSData object
        if bins is None and hasattr(y, 'channel_info'):
            # Get bin information
            r = y.channel_info[0]['range']
            bd = y.channel_info[0]['bin_edges']
            # Get bin scaled indices
            xd = np.linspace(0, 1, r[2] + 1)
            xs = np.linspace(0, 1, r[2]/div + 1)
            # Generate sub-sampled bins
            bins = np.interp(xs, xd, bd)

        # Check for properties specified as lists.
        kwargsi = kwargs.copy()
        if 'edgecolor' in kwargsi:
            kwargsi['edgecolor'] = kwargsi['edgecolor'][i]
        if 'facecolor' in kwargsi:
            kwargsi['facecolor'] = kwargsi['facecolor'][i]
        if 'linestyle' in kwargsi:
            kwargsi['linestyle'] = kwargsi['linestyle'][i]
        if 'label' in kwargsi:
            kwargsi['label'] = kwargsi['label'][i]
        # Actually plot
        plt.hist(y, bins, histtype = histtype, **kwargsi)
        if log == True:
            plt.gca().set_xscale('log')

    # Final configuration
    if xlabel is None:
        plt.xlabel(data[:,channel].channel_info[0]['label'])
    else:
        plt.xlabel(xlabel)
    if ylabel is None:
        if 'normed' in kwargs:
            plt.ylabel('Probability')
        else:
            plt.ylabel('Counts')
    else:
        plt.ylabel(ylabel)
    if xlim is None:
        plt.xlim((bins[0], bins[-1]))
    else:
        plt.xlim(xlim)
    if ylim:
        plt.ylim(ylim)
    if title:
        plt.title(title)
    if legend:
        plt.legend(loc = legend_loc, prop={'size': legend_fontsize})

    # Save if necessary
    if savefig is not None:
        plt.tight_layout()
        plt.savefig(savefig)
        plt.close()

def density2d(data, 
            channels = [0,1],
            log = False, 
            div = 1, 
            bins = None, 
            smooth = True,
            sigma = 10.0,
            mode = 'mesh',
            colorbar = False,
            normed = False,
            xlabel = None,
            ylabel = None,
            title = None,
            savefig = None,
            **kwargs):
    '''Plot 2D density plot

    data        - a NxD FCSData object.
    channels    - channels to use in the density plot.
    log         - whether the x axis should be in log units.
    div         - number to divide the default number of bins. Ignored if bins 
                   argument is not None.
    bins        - bins to use for numpy.histogram2d.
    smooth      - Whether to apply gaussian smoothing to the histogram
    sigma       - Sigma parameter used for the gaussian smoothing.
    mode        - Plotting mode. Can be 'mesh' or 'scatter'.
    colorbar    - Plot colorbar
    normed      - Plot normed histogram (pmf)
    xlabel      - Label to use on the x axis
    ylabel      - Label to use on the y axis
    title       - Title for the plot.
    savefig     - if not None, it specifies the name of the file to save the 
                   figure to.
    kwargs      - passed directly to matplotlib's scatter or pcolormesh.
    '''

    # Extract channels to plot
    assert len(channels) == 2, 'Two channels need to be specified.'
    data_plot = data[:, channels]

    # If bins are not specified, get bins from FCSData object
    if bins is None and hasattr(data_plot, 'channel_info'):
        # Get bin information
        rx = data_plot.channel_info[0]['range']
        bdx = data_plot.channel_info[0]['bin_edges']
        ry = data_plot.channel_info[1]['range']
        bdy = data_plot.channel_info[1]['bin_edges']
        # Get bin scaled indices
        xdx = np.linspace(0, 1, rx[2] + 1)
        xsx = np.linspace(0, 1, rx[2]/div + 1)
        xdy = np.linspace(0, 1, ry[2] + 1)
        xsy = np.linspace(0, 1, ry[2]/div + 1)
        # Generate sub-sampled bins
        bins = np.array([np.interp(xsx, xdx, bdx), 
                            np.interp(xsy, xdy, bdy)])

    # If colormap is not specified, use the default of this module
    if 'cmap' not in kwargs:
        kwargs['cmap'] = cmap_default

    # Calculate histogram
    H, xedges, yedges = np.histogram2d(data_plot[:,0],
                                        data_plot[:,1],
                                        bins = bins)

    # numpy histograms are organized such that the 1st dimension (eg. FSC) =
    # rows (1st index) and the 2nd dimension (eg. SSC) = columns (2nd index).
    # Visualized as is, this results in x-axis = SSC and y-axis = FSC, which
    # is not what we're used to. Transpose the histogram array to fix the
    # axes.
    H = H.T

    # Normalize
    if normed:
        H = H/np.sum(H)

    # Smooth    
    if smooth:
        bH = scipy.ndimage.filters.gaussian_filter(
            H,
            sigma=sigma,
            order=0,
            mode='constant',
            cval=0.0)
    else:
        bH = H

    # Plotting mode
    if mode == 'scatter':
        Hind = np.ravel(H)
        xv, yv = np.meshgrid(xedges[:-1], yedges[:-1])
        x = np.ravel(xv)[Hind != 0]
        y = np.ravel(yv)[Hind != 0]
        z = np.ravel(bH)[Hind != 0]
        plt.scatter(x, y, s=1, edgecolor='none', c=z, **kwargs)
    elif mode == 'mesh':
        plt.pcolormesh(xedges, yedges, bH, **kwargs)
    else:
        raise ValueError("Mode {} not recognized.".format(mode))

    # Plot
    if colorbar:
        cbar = plt.colorbar()
        if normed:
            cbar.ax.set_ylabel('Probability')
        else:
            cbar.ax.set_ylabel('Counts')
    # Reset axis and log if necessary
    if log:
        plt.gca().set_xscale('log')
        plt.gca().set_yscale('log')
        a = list(plt.axis())
        a[0] = 10**(np.ceil(np.log10(xedges[0])))
        a[1] = 10**(np.ceil(np.log10(xedges[-1])))
        a[2] = 10**(np.ceil(np.log10(yedges[0])))
        a[3] = 10**(np.ceil(np.log10(yedges[-1])))
        plt.axis(a)
    else:
        a = list(plt.axis())
        a[0] = np.ceil(xedges[0])
        a[1] = np.ceil(xedges[-1])
        a[2] = np.ceil(yedges[0])
        a[3] = np.ceil(yedges[-1])
        plt.axis(a)
    # plt.grid(True)
    if xlabel:
        plt.xlabel(xlabel)
    else:
        plt.xlabel(data_plot.channel_info[0]['label'])
    if ylabel:
        plt.ylabel(ylabel)
    else:
        plt.ylabel(data_plot.channel_info[1]['label'])
    if title:
        plt.title(title)

    # Save if necessary
    if savefig is not None:
        plt.tight_layout()
        plt.savefig(savefig)
        plt.close()

def scatter2d(data_list, 
                channels = [0,1],
                savefig = None,
                **kwargs):

    '''Plot a 2D scatter plot of a list of data objects

    data_list  - a NxD FCSData object or numpy array, or a list of them.
    channels   - channels to use on the data objects.
    savefig    - if not None, it specifies the name of the file to save the 
                figure to.
    **kwargs   - passed directly to matploblib's plot functions. 'color' can be 
                specified as a list, with an element for each data object.
    '''    

    # Check appropriate number of channels
    assert len(channels) == 2, 'Two channels need to be specified.'

    # Convert to list if necessary
    if not isinstance(data_list, list):
        data_list = [data_list]
    if 'color' in kwargs:
        kwargs['color'] = [kwargs['color']]

    # Default colors
    if 'color' not in kwargs:
        kwargs['color'] = [cmap_default(i)\
                                for i in np.linspace(0, 1, len(data_list))]

    # Iterate through data_list
    for i, data in enumerate(data_list):
        data_plot = data[:, channels]
        kwargsi = kwargs.copy()
        if 'color' in kwargsi:
            kwargsi['color'] = kwargs['color'][i]
        # ch0 vs ch2
        plt.scatter(data_plot[:,0], data_plot[:,1],
            s = 5, alpha = 0.25, **kwargsi)

    # Extract info about channels
    if hasattr(data_plot, 'channel_info'):
        name_ch = [data_plot[:,i].channel_info[0]['label'] for i in [0,1]]
        gain_ch = [data_plot[:,i].channel_info[0]['pmt_voltage'] for i in [0,1]]
        range_ch = [data_plot[:,i].channel_info[0]['range'] for i in [0,1]]

        plt.xlabel('{} (gain = {})'.format(name_ch[0], gain_ch[0]))
        plt.ylabel('{} (gain = {})'.format(name_ch[1], gain_ch[1]))
        plt.xlim(range_ch[0][0], range_ch[0][1])
        plt.ylim(range_ch[1][0], range_ch[1][1])

    # Save if necessary
    if savefig is not None:
        plt.tight_layout()
        plt.savefig(savefig)
        plt.close()


def scatter3d(data_list, 
                channels = [0,1,2],
                savefig = None,
                **kwargs):

    '''Plot a 3D scatter plot and projections of a list of data objects

    data_list  - a NxD FCSData object or numpy array, or a list of them.
    channels   - channels to use on the data objects.
    savefig    - if not None, it specifies the name of the file to save the 
                figure to.
    **kwargs   - passed directly to matploblib's functions. 'color' can be 
                specified as a list, with an element for each data object.
    '''    

    # Check appropriate number of channels
    assert len(channels) == 3, 'Three channels need to be specified.'

    # Convert to list if necessary
    if not isinstance(data_list, list):
        data_list = [data_list]
    if 'color' in kwargs:
        kwargs['color'] = [kwargs['color']]

    # Default colors
    if 'color' not in kwargs:
        kwargs['color'] = [cmap_default(i)\
                                for i in np.linspace(0, 1, len(data_list))]

    # Initial setup
    ax_3d = plt.gcf().add_subplot(222, projection='3d')

    # Iterate through data_list
    for i, data in enumerate(data_list):
        data_plot = data[:, channels]
        kwargsi = kwargs.copy()
        if 'color' in kwargsi:
            kwargsi['color'] = kwargs['color'][i]
        # ch0 vs ch2
        plt.subplot(221)
        plt.scatter(data_plot[:,0], data_plot[:,2],
            s = 5, alpha = 0.25, **kwargsi)
        # ch0 vs ch1
        plt.subplot(223)
        plt.scatter(data_plot[:,0], data_plot[:,1],
            s = 5, alpha = 0.25, **kwargsi)
        # ch2 vs ch1
        plt.subplot(224)
        plt.scatter(data_plot[:,2], data_plot[:,1],
            s = 5, alpha = 0.25, **kwargsi)
        # 3d
        ax_3d.scatter(data_plot[:,0], data_plot[:,1], data_plot[:,2], 
            marker='o', alpha = 0.1, **kwargsi)

    # Extract info about channels
    if hasattr(data_plot, 'channel_info'):
        name_ch = [data_plot[:,i].channel_info[0]['label'] for i in [0,1,2]]
        gain_ch = [data_plot[:,i].channel_info[0]['pmt_voltage']\
                                                             for i in [0,1,2]]
        range_ch = [data_plot[:,i].channel_info[0]['range'] for i in [0,1,2]]

        # ch0 vs ch2
        plt.subplot(221)
        plt.ylabel('{} (gain = {})'.format(name_ch[2], gain_ch[2]))
        plt.xlim(range_ch[0][0], range_ch[0][1])
        plt.ylim(range_ch[2][0], range_ch[2][1])
        # ch0 vs ch1
        plt.subplot(223)
        plt.xlabel('{} (gain = {})'.format(name_ch[0], gain_ch[0]))
        plt.ylabel('{} (gain = {})'.format(name_ch[1], gain_ch[1]))
        plt.xlim(range_ch[0][0], range_ch[0][1])
        plt.ylim(range_ch[1][0], range_ch[1][1])
        # ch2 vs ch1
        plt.subplot(224)
        plt.xlabel('{} (gain = {})'.format(name_ch[2], gain_ch[2]))
        plt.xlim(range_ch[2][0], range_ch[2][1])
        plt.ylim(range_ch[1][0], range_ch[1][1])
        # 3d
        ax_3d.set_xlim(range_ch[0][0], range_ch[0][1])
        ax_3d.set_ylim(range_ch[1][0], range_ch[1][1])
        ax_3d.set_zlim(range_ch[2][0], range_ch[2][1])
        ax_3d.set_xlabel(name_ch[0])
        ax_3d.set_ylabel(name_ch[1])
        ax_3d.set_zlabel(name_ch[2])
        ax_3d.xaxis.set_ticklabels([])
        ax_3d.yaxis.set_ticklabels([])
        ax_3d.zaxis.set_ticklabels([])

    # Save if necessary
    if savefig is not None:
        plt.tight_layout()
        plt.savefig(savefig)
        plt.close()

def mef_std_crv(peaks_ch, 
                peaks_mef,
                sc_beads,
                sc_abs,
                xlim = (0., 1023.),
                ylim = (1, 1e8),
                xlabel = None,
                ylabel = None,
                savefig = None,
                **kwargs):
    '''Plot the standard curves of a beads model.

    peaks_ch   - experimental values of peaks in channel space.
    peaks_mef  - theoretical MEF values of peaks
    sc_beads   - standard curve of the beads model.
    sc_abs     - standard curve in absolute MEF units.
    xlim       - limits on x axis
    ylim       - limits on y axis
    xlabel     - label for x axis
    ylabel     - label for y axis
    savefig    - if not None, it specifies the name of the file to save the 
                figure to.
    **kwargs   - passed directly to matploblib's plot.
    '''    

    # Generate x data
    xdata = np.linspace(xlim[0],xlim[1],200)

    # Plot
    plt.plot(peaks_ch, peaks_mef, 'o', 
        label = 'Beads')
    plt.plot(xdata, sc_beads(xdata), 
        label = 'Beads model')
    plt.plot(xdata, sc_abs(xdata), 
        label = 'Standard curve')
    plt.yscale('log')
    plt.xlim(xlim)
    plt.ylim(ylim)
    plt.grid(True)
    if xlabel:
        plt.xlabel(xlabel)
    if xlabel:
        plt.ylabel(ylabel)
    plt.legend(loc = 'best')
    
    # Save if necessary
    if savefig is not None:
        plt.tight_layout()
        plt.savefig(savefig)
        plt.close()

def bar(data, 
        labels,
        data_error = None,
        n_in_group = 1, 
        labels_in_group = [],
        legend_loc = 'best',
        legend_fontsize = 'medium',
        colors = None,
        bar_width = 0.75, 
        label_rotation = 0, 
        val_labels = True, 
        val_labels_fontsize = 'small',
        ylim = None,
        ylabel = None,
        savefig = None,
        **kwargs):
    ''' Draw a barplot.

    Individual bars can be grouped by specifying a number greater than one in
    n_in_group. Each group of n_in_group bars will share the same label and 
    will be plotted next to each other. Within a group, each bar can be 
    differentiated by color and legend label.

    data                - list or numpy array with the values to plot.
    labels              - labels for each bar or bar group.
    data_error          - size of the error bar to plot for each datapoint.
    n_in_group          - number of bars per group.
    labels_in_group     - labels within a group, used for a legend.
    legend_loc          - location of the legend.
    legend_fontsize     - font size used for the legend.
    colors              - list of colors of length == n_in_group.
    bar_width           - bar width.
    label_rotation      - angle to rotate the bar labels.
    val_labels          - if True, include labels above each bar with its
                            numberical value.
    val_labels_fontsize - font size of the labels above each bar.
    ylim                - limits on y axis
    ylabel              - label for y axis
    savefig             - if not None, it specifies the name of the file to 
                           save the figure to.
    **kwargs            - passed directly to matploblib's plot.
    '''

    # Default colors
    if colors is None:
        colors = matplotlib.rcParams['axes.color_cycle']

    # Calculate coordinates of x axis.
    x_coords = np.arange((len(data))/n_in_group)

    # Initialize plot
    ax = plt.gca()
    bars_group = []
    # Plot bars
    for i in range(n_in_group):
        x_coords_i = x_coords + i * bar_width / n_in_group
        if data_error is None:
            bars_group.append(plt.bar(x_coords_i, data[i::n_in_group], 
                bar_width / n_in_group, color = colors[i]))
        else:
            bars_group.append(plt.bar(x_coords_i, data[i::n_in_group], 
                bar_width / n_in_group, color = colors[i]), 
                yerr = data_error[i::n_in_group])
    ax.set_xticks(x_coords + bar_width / 2)

    # Rotate labels if necessary
    if label_rotation>0:
        ax.set_xticklabels(labels, rotation = label_rotation, ha='right')
    elif label_rotation < 0:        
        ax.set_xticklabels(labels, rotation = label_rotation, ha='left')
    else:
        ax.set_xticklabels(labels)

    # Set axes limits
    plt.xlim((bar_width - 1, x_coords[-1] + 1))
    if ylim:
        plt.ylim(ylim)

    # Set axes labels
    if ylabel is not None:
        plt.ylabel(ylabel)

    # Add labels within group
    if labels_in_group:
        plt.legend(labels_in_group,
                   loc = legend_loc,
                   prop = {'size': legend_fontsize})

    # Add labels on top of bars
    if val_labels:
        dheight = plt.ylim()[1]*0.03
        fp = FontProperties(size = val_labels_fontsize)
        for bars in bars_group:
            for bar in bars:
                height = bar.get_height()
                if height > 1000:
                    text = '%3.0f'%height
                elif height > 100:
                    text = '%3.1f'%height
                else:
                    text = '%3.2f'%height
                ax.text(bar.get_x() + bar.get_width()/2., height + dheight, 
                    text, ha='center', va='bottom', fontproperties = fp)
    
    # Save if necessary
    if savefig is not None:
        plt.tight_layout()
        plt.savefig(savefig)
        plt.close()

##############################################################################
# COMPLEX PLOTS
##############################################################################
#
# The functions below produce plots by composing the results of the functions 
# defined above.
#
##############################################################################

def density_and_hist(data,
                    gated_data = None,
                    gate_contour = None,
                    density_channels = None,
                    density_params = {},
                    hist_channels = None,
                    hist_params = {},
                    figsize = None,
                    savefig = None,
                    ):
    '''Makes a combined density/histograms plot of a FCSData object.

    This function calls hist1d and density2d to plot a density diagram and a 
    number of histograms in the same plot using one single function call. 
    Setting density_channels to None will not produce a density diagram, 
    and setting hist_channels to None will not produce any histograms. Setting
    both to None will raise an error.

    If gated_data is True, this function will plot the histograms corresponding
    to gated_data on top of data's histograms, with some level of transparency
    on data. 

    Arguments:
    data                - FCSData object
    gated_data          - FCSData object
    gate_contour        - List of Nx2 curves, representing a gate, to be 
                            plotted in the density diagram.
    density_channels    - 2-element iterable with the channels to use for the 
                            density plot. Default: None (no density plot)
    density_params      - Dictionary with the kwargs to pass to the density2d 
                            function.
    hist_channels       - channels to use in each one of the histograms.
                            Default: None (no histograms)
    hist_params         - Dictionary with the kwargs to pass to the hist1d 
                            function.
    figsize             - Figure size. If None, calculate a default based on 
                            the number of subplots.
    savefig             - if not None, it specifies the name of the file to 
                            save the figure to.
    '''

    # Check number of plots
    if density_channels is None and hist_channels is None:
        raise ValueError("density_channels and hist_channels cannot be both \
            None.")
    # Change hist_channels to iterable if necessary
    if not hasattr(hist_channels, "__iter__"):
        hist_channels = [hist_channels]
    if isinstance(hist_params, dict):
        hist_params = [hist_params]*len(hist_channels)

    plot_density = not(density_channels is None)
    n_plots = plot_density + len(hist_channels)

    # Calculate plot size if necessary
    if figsize is None:
        height = 0.315 + 2.935*n_plots
        figsize = (6, height)

    # Create plot
    plt.figure(figsize = figsize)

    # Density plot
    if plot_density:
        plt.subplot(n_plots, 1, 1)
        # Plot density diagram
        density2d(data, channels = density_channels, **density_params)
        # Plot gate contour
        if gate_contour is not None:
            for g in gate_contour:
                plt.plot(g[:,0], g[:,1], color = 'k',
                    linewidth = 1.25)
        # Add title
        if 'title' not in density_params:
            if gated_data is not None:
                ret = gated_data.shape[0]*100./data.shape[0]
                title = "{} ({:.1f}% retained)".format(str(data), ret)
            else:
                title = str(data)
            plt.title(title)

    # Colors
    n_colors = n_plots - 1
    colors = [cmap_default(i) for i in np.linspace(0, 1, n_colors)]
    # Histogram
    for i, hist_channel in enumerate(hist_channels):
        # Define subplot
        plt.subplot(n_plots, 1, plot_density + i + 1)
        # Default colors
        hist_params_i = hist_params[i].copy()
        if 'facecolor' not in hist_params_i:
            hist_params_i['facecolor'] = colors[i]
        # Plots
        if gated_data is not None:
            hist1d(data, channel = hist_channel, 
                alpha = 0.5, **hist_params_i)
            hist1d(gated_data, channel = hist_channel, 
                alpha = 1.0, **hist_params_i)
            plt.legend(['Ungated', 'Gated'], loc = 'best', fontsize = 'medium')
        else:
            hist1d(data, channel = hist_channel, **hist_params_i)
    
    # Save if necessary
    if savefig is not None:
        plt.tight_layout()
        plt.savefig(savefig)
        plt.close()


def hist_and_bar(data_list,
                channel,
                labels,
                bar_stats_func = np.mean,
                hist_params = {},
                bar_params = {},
                figsize = None,
                savefig = None,
                ):
    '''Makes a combined histogram/bar plot of a set of FCSData objects.

    This function calls hist1d and bar to plot a histogram and a bar plot of
    several FCSData objects on a specified channel, using the same function
    call. The number plotted in the bar plot is calculated from the events list
    using the function specified in bar_stats_func.

    Parameters can be passed directly to hist1d and bar using hist_params and
    bar_params. n_in_group in bar_params is read by this function. If
    n_in_group is greater than one, the histogram's default colors and
    linestyles are modified in the following way: One color is used for a
    group, and members of a group a differentiated by linestyle.


    Arguments:
    data_list       - A list of FCSData objects.
    channel         - Channel to use.
    labels          - Labels to assign to each sample or group of samples.
    bar_stats_func  - Function to use to obtain a single number to plot in the
                        bar plot.
    hist_params     - Dictionary with the kwargs to pass to the hist1d
                        function.
    bar_params      - Dictionary with the kwargs to pass to the bar function.
    figsize         - Figure size. If None, calculate a default based on the
                        number of subplots.
    savefig         - if not None, it specifies the name of the file to save
                        the figure to.
    '''

    # Copy hist_params and bar_params, due to possible modifications
    hist_params = hist_params.copy()
    bar_params = bar_params.copy()

    # Extract number of groups to plot
    if 'n_in_group' in bar_params:
        n_in_group = bar_params['n_in_group']
    else:
        n_in_group = 1

    # Check appropriate length of labels array
    assert len(data_list)/n_in_group == len(labels), \
        "len(labels) should be the same as len(data_list)/n_in_group."

    # Calculate plot size if necessary
    if figsize is None:
        width = len(labels)*1.5
        figsize = (width, 6.2)

    # Create plot
    plt.figure(figsize = figsize)

    # Plot histogram

    # Default histogram type
    if 'histtype' not in hist_params:
        hist_params['histtype'] = 'step'
    histtype = hist_params['histtype']

    # Generate default colors
    hist_def_colors_1 = [cmap_default(i)\
                                for i in np.linspace(0, 1, len(labels))]
    hist_def_colors = []
    for hi in hist_def_colors_1:
        for j in range(n_in_group):
            hist_def_colors.append(hi)
    # Assign default colors if necessary
    if histtype == 'stepfilled' and 'facecolor' not in hist_params:
        hist_params['facecolor'] = hist_def_colors
    elif histtype == 'step' and 'edgecolor' not in hist_params:
        hist_params['edgecolor'] = hist_def_colors

    # Generate default linestyles
    hist_def_linestyles_1 = ['solid', 'dashed', 'dashdot', 'dotted']
    hist_def_linestyles = []
    for i in range(len(labels)):
        for j in range(n_in_group):
            hist_def_linestyles.append(hist_def_linestyles_1[j])
    # Assign default linestyles if necessary
    if 'linestyle' not in hist_params:
        hist_params['linestyle'] = hist_def_linestyles

    # Default legend
    if 'legend' not in hist_params:
        hist_params['legend'] = True
    if hist_params['legend'] and 'label' not in hist_params:
        hist_labels = []
        for i in range(len(labels)):
            for j in range(n_in_group):
                if 'labels_in_group' in bar_params:
                    hist_labels.append('{} ({})'.format(labels[i],
                        bar_params['labels_in_group'][j]))
                else:
                    hist_labels.append(labels[i])

        hist_params['label'] = hist_labels

    # Actually plot histogram
    plt.subplot(2, 1, 1)
    hist1d(data_list, channel = channel, **hist_params)

    # Bar plot
    # Calculate quantities to plot
    bar_data = [bar_stats_func(di[:, channel]) for di in data_list]

    # Actually plot
    plt.subplot(2, 1, 2)
    bar(bar_data, labels, **bar_params)

    # Save if necessary
    if savefig is not None:
        plt.tight_layout()
        plt.savefig(savefig)
        plt.close()<|MERGE_RESOLUTION|>--- conflicted
+++ resolved
@@ -3,12 +3,8 @@
 # plot.py - Module containing plotting functions for flow cytometry data sets.
 #
 # Author: Sebastian M. Castillo-Hair (smc9@rice.edu)
-<<<<<<< HEAD
 #         John T. Sexton (john.t.sexton@rice.edu)
-# Date: 10/16/2015
-=======
 # Date: 10/19/2015
->>>>>>> d23ec66f
 #
 # Requires:
 #   * numpy
